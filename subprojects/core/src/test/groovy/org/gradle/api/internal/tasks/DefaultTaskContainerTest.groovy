/*
 * Copyright 2010 the original author or authors.
 *
 * Licensed under the Apache License, Version 2.0 (the "License");
 * you may not use this file except in compliance with the License.
 * You may obtain a copy of the License at
 *
 *      http://www.apache.org/licenses/LICENSE-2.0
 *
 * Unless required by applicable law or agreed to in writing, software
 * distributed under the License is distributed on an "AS IS" BASIS,
 * WITHOUT WARRANTIES OR CONDITIONS OF ANY KIND, either express or implied.
 * See the License for the specific language governing permissions and
 * limitations under the License.
 */

package org.gradle.api.internal.tasks

import org.gradle.api.Action
import org.gradle.api.DefaultTask
import org.gradle.api.InvalidUserDataException
import org.gradle.api.Rule
import org.gradle.api.Task
import org.gradle.api.UnknownTaskException
import org.gradle.api.internal.TaskInternal
import org.gradle.api.internal.project.ProjectInternal
import org.gradle.api.internal.project.taskfactory.ITaskFactory
import org.gradle.api.tasks.TaskDependency
import org.gradle.initialization.ProjectAccessListener
import org.gradle.internal.reflect.DirectInstantiator
import org.gradle.model.internal.registry.ModelRegistry
import spock.lang.Specification

import static java.util.Collections.singletonMap

class DefaultTaskContainerTest extends Specification {

    private taskFactory = Mock(ITaskFactory)
    def modelRegistry = Mock(ModelRegistry)
    private project = Mock(ProjectInternal, name: "<project>")
    private taskCount = 1;
    private accessListener = Mock(ProjectAccessListener)
    private container = new DefaultTaskContainerFactory(modelRegistry, DirectInstantiator.INSTANCE, taskFactory, project, accessListener, new TaskStatistics()).create()

    void 'cannot create task with no name'() {
        when:
        container.create([:])

        then:
        InvalidUserDataException e = thrown()
        e.message == "The task name must be provided."
    }

    void 'can create task with dependencies'() {
        def task = task("task")
        taskFactory.create("task", DefaultTask) >> task

        when:
        def added = container.create([name: 'task', dependsOn: "/path1"])

        then:
        added == task
        1 * task.dependsOn("/path1")
    }

    void 'create fails with unknown arguments'() {
        when:
        container.create([name: 'task', dependson: 'anotherTask'])

        then:
        InvalidUserDataException exception = thrown()
        exception.message == "Could not create task 'task': Unknown argument(s) in task definition: [dependson]"

        when:
        container.create([name: 'task', Type: NotATask])

        then:
        exception = thrown()
        exception.message == "Could not create task 'task': Unknown argument(s) in task definition: [Type]"
    }

    static class NotATask {
    }

    void 'can create task with Action'() {
        Action<Task> action = Mock()
        def task = task("task")
        taskFactory.create("task", DefaultTask) >> task

        when:
        Task added = container.create([name: 'task', action: action])

        then:
        added == task
        1 * task.doFirst(action)
    }

    void 'can create task with Action closure'() {
        Closure action = Mock()
        def task = task("task")
        taskFactory.create("task", DefaultTask) >> task

        when:
        Task added = container.create([name: 'task', action: action])

        then:
        added == task
        1 * task.doFirst(action)
    }

    void 'can create task with description'() {
        def task = task("task")
        taskFactory.create("task", DefaultTask) >> task

        when:
        Task added = container.create([name: 'task', description: "some task"])

        then:
        added == task
        1 * task.setDescription("some task")
    }

    void 'can create task with group'() {
        def task = task("task")
        taskFactory.create("task", DefaultTask) >> task

        when:
        Task added = container.create([name: 'task', group: "some group"])

        then:
        added == task
        1 * task.setGroup("some group")
    }

    void "creates by Map"() {
        def options = singletonMap("name", "task")
        def task = task("task")
        taskFactory.create("task", DefaultTask) >> task

        when:
        def added = container.create(options)

        then:
        added == task
        container.getByName("task") == task
    }

    void "creates by name"() {
        given:
        def task = task("task")
        taskFactory.create("task", DefaultTask) >> task

        expect:
        container.create("task") == task
        container.names.contains("task")
    }

    void "creates by name and type"() {
        given:
        def task = task("task", CustomTask)
        taskFactory.create("task", CustomTask) >> task

        expect:
        container.create("task", CustomTask.class) == task
    }

    void "creates by name and closure"() {
        given:
        final Closure action = {}
        def task = task("task")

        taskFactory.create("task", DefaultTask) >> task

        when:
        def added = container.create("task", action)

        then:
        added == task
        1 * task.configure(action) >> task
    }

    void "creates by name and action"() {
        given:
        def action = Mock(Action)
        def task = task("task")

        taskFactory.create("task", DefaultTask) >> task

        when:
        def added = container.create("task", action)

        then:
        added == task
        1 * action.execute(task)
    }

    void "replaces task by name"() {
        given:
        def task = task("task")
        taskFactory.create("task", DefaultTask) >> task

        when:
        def replaced = container.replace("task")

        then:
        replaced == task
        container.getByName("task") == task
    }

    void "replaces by name and type"() {
        given:
        def task = task("task", CustomTask)
        taskFactory.create("task", CustomTask) >> task

        expect:
        container.replace("task", CustomTask.class) == task
    }

    void "does not fire rule when adding task"() {
        def rule = Mock(Rule)
        def task = task("task")

        container.addRule(rule)
        taskFactory.create("task", DefaultTask) >> task

        when:
        container.create("task")

        then:
        0 * rule._
    }

    void "prevents duplicate tasks"() {
        given:
        def task = addTask("task")
        1 * taskFactory.create("task", DefaultTask) >> { this.task("task") }

        when:
        container.create("task")

        then:
        def ex = thrown(InvalidUserDataException)
        ex.message == "Cannot add task 'task' as a task with that name already exists."
        container.getByName("task") == task
    }

    void "replaces duplicate task"() {
        given:
        addTask("task")
        def newTask = task("task")
        taskFactory.create("task", DefaultTask) >> newTask

        when:
        container.replace("task")

        then:
        container.getByName("task") == newTask
    }

    void "fails if unknown task is requested"() {
        when:
        container.getByName("unknown")

        then:
        def ex = thrown(UnknownTaskException)
        ex.message == "Task with name 'unknown' not found in Mock for type 'ProjectInternal' named '<project>'."
    }

    void "finds tasks"() {
        when:
        def task = addTask("task")

        then:
        container.findByPath("unknown") == null
        container.findByPath("task") == task
        container.findByName("task") == task
    }

    void "finds task by relative path"() {
        when:
        Task task = task("task")
        expectTaskLookupInOtherProject("sub", "task", task)

        then:
        container.findByPath("sub:task") == task
    }

    void "finds tasks by absolute path"() {
        when:
        Task task = task("task")
        expectTaskLookupInOtherProject(":", "task", task)

        then:
        container.findByPath(":task") == task
    }

    void "does not find tasks from unknown projects"() {
        when:
        project.findProject(":unknown") >> null

        then:
        container.findByPath(":unknown:task") == null
    }

    void "searching by path ensures the other project is evaluated"() {
        given:
        def otherProject = expectTaskLookupInOtherProject(":other", "task", null)

        when:
        container.findByPath(":other:task")

        then:
        1 * accessListener.beforeRequestingTaskByPath(otherProject)
    }

    void "does not find unknown tasks by path"() {
        when:
        expectTaskLookupInOtherProject(":other", "task", null)

        then:
        container.findByPath(":other:task") >> null
    }

    void "gets task by path"() {
        when:
        Task task = addTask("task")
        expectTaskLookupInOtherProject(":a:b:c", "task", task)

        then:
        container.getByPath(":a:b:c:task") == task
    }

    void "get by path fails for unknown task"() {
        when:
        container.getByPath("unknown")

        then:
        def ex = thrown(UnknownTaskException)
        ex.message == "Task with path 'unknown' not found in Mock for type 'ProjectInternal' named '<project>'."
    }

    void "resolve locates by name"() {
        when:
        Task task = addTask("1")

        then:
        container.resolveTask("1") == task
    }

    void "resolve locates by path"() {
        when:
        Task task = addTask("task")
        expectTaskLookupInOtherProject(":", "task", task)

        then:
        container.resolveTask(":task") == task
    }

    void "realizes task graph"() {
        given:
        def aTask = addTask("a")
        def bTask = addTask("b")
        aTask.dependsOn(bTask)

        addPlaceholderTask("c")
        def cTask = this.task("c", DefaultTask)

        when:
        container.realize()

        then:
        1 * taskFactory.create("c", DefaultTask) >> { cTask }
        0 * aTask.getTaskDependencies()
        0 * bTask.getTaskDependencies()
        0 * cTask.getTaskDependencies()
        container.getByName("c") == cTask
    }

    void "invokes rule at most once when locating a task"() {
        def rule = Mock(Rule)

        given:
        container.addRule(rule)

        when:
        def result = container.findByName("task")

        then:
        result == null

        and:
        1 * rule.apply("task")
        0 * rule._
    }

    void "can define task to create and configure later given name and type"() {
        def action = Mock(Action)

        when:
        def provider = container.createLater("task", DefaultTask, action)

        then:
        0 * _

        and:
        container.names.contains("task")
        container.size() == 1
        !container.empty
        provider.present
    }

    void "can define task to create and configure later given name"() {
        def action = Mock(Action)
        def task = task("task")

        when:
        def provider = container.createLater("task", action)

        then:
        0 * _

        and:
        container.names.contains("task")
        container.size() == 1

        when:
        def result = provider.get()

        then:
        1 * taskFactory.create("task", DefaultTask) >> task
        1 * action.execute(_)
        result == task
    }

    void "can define task to create later given name and type"() {
        when:
        def provider = container.createLater("task", DefaultTask)

        then:
        0 * _

        and:
        container.names.contains("task")
        container.size() == 1
        !container.empty
        provider.present
    }

    void "can define task to create later given name"() {
        def task = task("task")

        when:
        def provider = container.createLater("task")

        then:
        0 * _

        and:
        container.names.contains("task")
        container.size() == 1

        when:
        def result = provider.get()

        then:
        1 * taskFactory.create("task", DefaultTask) >> task
        result == task
    }

    void "define task fails when task with given name already defined"() {
        given:
        _ * taskFactory.create("task1", DefaultTask, _) >> task("task1")
        _ * taskFactory.create("task2", DefaultTask, _) >> task("task2")

        container.create("task1")
        container.createLater("task2", {})

        when:
        container.createLater("task1", {})

        then:
        def e = thrown(InvalidUserDataException)
        e.message == "Cannot add task 'task1' as a task with that name already exists."

        when:
        container.createLater("task2", {})

        then:
        def e2 = thrown(InvalidUserDataException)
        e2.message == "Cannot add task 'task2' as a task with that name already exists."

        when:
        container.create("task2")

        then:
        def e3 = thrown(InvalidUserDataException)
        e3.message == "Cannot add task 'task2' as a task with that name already exists."
    }

    void "defined task can be created and configured explicitly by using the returned provider"() {
        def action = Mock(Action)
        def task = task("task")

        given:
        def provider = container.createLater("task", DefaultTask, action)

        when:
        def result = provider.get()

        then:
        result == task
        provider.present

        and:
        1 * taskFactory.create("task", DefaultTask) >> task
        1 * action.execute(task)
        0 * action._

        when:
        provider.get()

        then:
        0 * _
    }

    void "defined task is created and configured when queried by name"() {
        def action = Mock(Action)
        def task = task("task")

        given:
        container.createLater("task", DefaultTask, action)

        when:
        def result = container.getByName("task")

        then:
        result == task

        and:
        1 * taskFactory.create("task", DefaultTask) >> task
        1 * action.execute(task)
        0 * action._
    }

    void "defined task is created and configured when found by name"() {
        def action = Mock(Action)
        def task = task("task")

        given:
        container.createLater("task", DefaultTask, action)

        when:
        def result = container.findByName("task")

        then:
        result == task

        and:
        1 * taskFactory.create("task", DefaultTask) >> task
        1 * action.execute(task)
        0 * action._
    }

    void "can locate defined task by type and name without triggering creation or configuration"() {
        def action = Mock(Action)
        def task = task("task")

        given:
        container.createLater("task", DefaultTask, action)

        when:
        def provider = container.named("task")

        then:
        provider.present

        and:
        0 * _

        when:
        def result = provider.get()

        then:
        result == task

        and:
        1 * taskFactory.create("task", DefaultTask) >> task
        1 * action.execute(task)
        0 * action._
    }

    void "can configure a task by type and name without triggering creation or configuration"() {
        def action = Mock(Action)
        def deferredAction = Mock(Action)
        def task = task("task")

        given:
        container.createLater("task", DefaultTask, action)

        when:
        def provider = container.named("task")
        and:
        provider.configure(deferredAction)
        then:
        provider.present

        and:
        0 * _

        when:
        def result = provider.get()

        then:
        result == task
        1 * taskFactory.create("task", DefaultTask) >> task
        then:
        1 * action.execute(task)
        then:
        1 * deferredAction.execute(task)
        then:
        0 * action._
        0 * deferredAction._
    }

    void "fails task creation when creation rule throw exception"() {
        def action = Mock(Action)
        def task = task("task")

        when:
        container.create("task", DefaultTask, action)

        then:
        def ex = thrown(RuntimeException)
        ex.message == "Failing creation rule"

        and:
        container.findByName("task") != null
        container.findByName("task") == task

        and:
        container.withType(DefaultTask).named("task").isPresent()
        container.withType(DefaultTask).named("task").get() == task

        and:
        1 * taskFactory.create("task", DefaultTask) >> task
        1 * action.execute(_) >> { throw new RuntimeException("Failing creation rule") }
    }

    void "fails later creation upon realizing through createLater provider when creation rule throw exception"() {
        def action = Mock(Action)
        def task = task("task")

        given:
        def provider = container.createLater("task", DefaultTask, action)

        when:
        provider.get()

        then:
        def ex = thrown(IllegalStateException)
        ex.message == "Could not create task 'task' (DefaultTask)"
        ex.cause.message == "Failing creation rule"

        and:
        provider.isPresent()

        and:
        container.findByName("task") != null
        container.findByName("task") == task

        and:
        container.withType(DefaultTask).named("task").isPresent()
        container.withType(DefaultTask).named("task").get() == task

        and:
        1 * taskFactory.create("task", DefaultTask) >> task
        1 * action.execute(_) >> { throw new RuntimeException("Failing creation rule") }

        when:
        provider.get()

        then:
        ex = thrown(IllegalStateException)
        ex.message == "Could not create task 'task' (DefaultTask)"
        ex.cause.message == "Failing creation rule"
        0 * _
    }

    void "fails later creation upon realizing through get() provider when creation rule throw exception"() {
        given:
        def action = Mock(Action)
        def task = task("task")
        1 * taskFactory.create("task", DefaultTask) >> task
        1 * action.execute(_) >> { throw new RuntimeException("Failing creation rule") }
        def creationProvider = container.createLater("task", DefaultTask, action)
        def provider = container.withType(DefaultTask).named("task")

        when:
        provider.get()

        then:
        def ex = thrown(IllegalStateException)
        ex.message == "Could not create task 'task' (DefaultTask)"
        ex.cause.message == "Failing creation rule"

        and:
        provider.isPresent()

        and:
        container.findByName("task") != null
        container.findByName("task") == task

        and:
        creationProvider.isPresent()

        when:
        creationProvider.get() == task
        then:
        ex = thrown(IllegalStateException)
        ex.message == "Could not create task 'task' (DefaultTask)"
        ex.cause.message == "Failing creation rule"

        when:
        provider.get()

        then:
        ex = thrown(IllegalStateException)
        ex.message == "Could not create task 'task' (DefaultTask)"
        ex.cause.message == "Failing creation rule"
        0 * _
    }

    void "fails task creation when task instantiation is unsuccessful"() {
        def action = Mock(Action)

        when:
        container.create("task", DefaultTask, action)

        then:
        def ex = thrown(RuntimeException)
        ex.message == "Failing constructor"

        and:
        container.findByName("task") == null

        and:
        1 * taskFactory.create("task", DefaultTask) >> { throw new RuntimeException("Failing constructor") }
        0 * action.execute(_)
    }

    void "fails later creation upon realizing through createLater provider when task instantiation is unsuccessful"() {

        given:
        def action = Mock(Action)
        1 * taskFactory.create("task", DefaultTask) >> { throw new RuntimeException("Failing constructor") }
        0 * action.execute(_)

        def provider = container.createLater("task", DefaultTask, action)

        when:
        provider.get()

        then:
        def ex = thrown(IllegalStateException)
        ex.message == "Could not create task 'task' (DefaultTask)"
        ex.cause.message == "Failing constructor"

        and:
<<<<<<< HEAD
        provider.isPresent()
=======
        !provider.isPresent()

        and:
        !container.withType(DefaultTask).named("task").isPresent()
>>>>>>> 747b71f1

        and:
        container.get(DefaultTask, "task").isPresent()

        when:
        container.findByName("task")
        then:
        ex = thrown(IllegalStateException)
        ex.message == "Could not create task 'task' (DefaultTask)"
        ex.cause.message == "Failing constructor"

        when:
        provider.getOrNull()

        then:
        ex = thrown(IllegalStateException)
        ex.message == "Could not create task 'task' (DefaultTask)"
        ex.cause.message == "Failing constructor"
        0 * _
    }

    void "fails later creation upon realizing through get() provider when task instantiation is unsuccessful"() {
        given:
        def action = Mock(Action)
        1 * taskFactory.create("task", DefaultTask) >> { throw new RuntimeException("Failing constructor") }
        0 * action.execute(_)
        def creationProvider = container.createLater("task", DefaultTask, action)
        def provider = container.withType(DefaultTask).named("task")

        when:
        provider.get()

        then:
        def ex = thrown(IllegalStateException)
        ex.message == "Could not create task 'task' (DefaultTask)"
        ex.cause.message == "Failing constructor"
        and:
        provider.isPresent()
        creationProvider.isPresent()

        when:
        container.findByName("task")
        then:
        ex = thrown(IllegalStateException)
        ex.message == "Could not create task 'task' (DefaultTask)"
        ex.cause.message == "Failing constructor"

        when:
        provider.getOrNull()
        then:
        ex = thrown(IllegalStateException)
        ex.message == "Could not create task 'task' (DefaultTask)"
        ex.cause.message == "Failing constructor"
        0 * _
    }

    void "fails task creation when task configuration via withType is unsuccessful"() {
        def action = Mock(Action)
        def task = task("task")

        given:
        container.withType(DefaultTask, action)

        when:
        container.create("task", DefaultTask)

        then:
        def ex = thrown(RuntimeException)
        ex.message == "Failing withType configuration rule"

        and:
        container.findByName("task") != null
        container.findByName("task") == task

        and:
        container.withType(DefaultTask).named("task").isPresent()
        container.withType(DefaultTask).named("task").get() == task

        and:
        1 * taskFactory.create("task", DefaultTask) >> task
        1 * action.execute(_) >> { throw new RuntimeException("Failing withType configuration rule") }
    }

    void "fails later creation when task configuration via withType is unsuccessful"() {
        def action = Mock(Action)
        def task = task("task")

        given:
        container.withType(DefaultTask, action)

        when:
        // The following throw an exception immediately because a failing eager configuration rule is registered
        container.createLater("task", DefaultTask)

        then:
        def ex = thrown(IllegalStateException)
        ex.message == "Could not create task 'task' (DefaultTask)"
        ex.cause.message == "Failing withType configuration rule"

        and:
        container.findByName("task") != null
        container.findByName("task") == task

        and:
        container.withType(DefaultTask).named("task").isPresent()
        container.withType(DefaultTask).named("task").get() == task

        and:
        1 * taskFactory.create("task", DefaultTask) >> task
        1 * action.execute(_) >> { throw new RuntimeException("Failing withType configuration rule")}
    }

    void "fails task creation when task configuration via configureEach is unsuccessful"() {
        def action = Mock(Action)
        def task = task("task")

        given:
        container.withType(DefaultTask).configureEach(action)

        when:
        container.create("task", DefaultTask)

        then:
        def ex = thrown(RuntimeException)
        ex.message == "Failing configureEach configuration rule"

        and:
        container.findByName("task") != null
        container.findByName("task") == task

        and:
        container.withType(DefaultTask).named("task").isPresent()
        container.withType(DefaultTask).named("task").get() == task

        and:
        1 * taskFactory.create("task", DefaultTask) >> task
        1 * action.execute(_) >> { throw new RuntimeException("Failing configureEach configuration rule") }
    }

    void "fails later creation upon realizing through createLater provider when task configuration via configureEach is unsuccessful"() {
        def action = Mock(Action)
        def task = task("task")

        given:
        container.withType(DefaultTask).configureEach(action)
        def provider = container.createLater("task", DefaultTask)

        when:
        provider.get()

        then:
        def ex = thrown(IllegalStateException)
        ex.message == "Could not create task 'task' (DefaultTask)"
        ex.cause.message == "Failing configureEach configuration rule"

        and:
        provider.isPresent()

        and:
        container.findByName("task") != null
        container.findByName("task") == task

        and:
        container.withType(DefaultTask).named("task").isPresent()
        container.withType(DefaultTask).named("task").get() == task

        and:
        1 * taskFactory.create("task", DefaultTask) >> task
        1 * action.execute(_) >> { throw new RuntimeException("Failing configureEach configuration rule") }

        when:
        provider.get()

        then:
        ex = thrown(IllegalStateException)
        ex.message == "Could not create task 'task' (DefaultTask)"
        ex.cause.message == "Failing configureEach configuration rule"
        0 * _
    }

    void "fails later creation upon realizing through get() provider when task configuration via configureEach is unsuccessful"() {
        given:
        def action = Mock(Action)
        def task = task("task")
        1 * taskFactory.create("task", DefaultTask) >> task
        1 * action.execute(_) >> { throw new RuntimeException("Failing configureEach configuration rule") }

        container.withType(DefaultTask).configureEach(action)
        def creationProvider = container.createLater("task", DefaultTask)
        def provider = container.withType(DefaultTask).named("task")

        when:
        provider.get()
        then:
        def ex = thrown(IllegalStateException)
        ex.message == "Could not create task 'task' (DefaultTask)"
        ex.cause.message == "Failing configureEach configuration rule"
        and:
        provider.isPresent()
        creationProvider.isPresent()
        container.findByName("task") == task

        when:
        creationProvider.get()
        then:
        ex = thrown(IllegalStateException)
        ex.message == "Could not create task 'task' (DefaultTask)"
        ex.cause.message == "Failing configureEach configuration rule"

        when:
        provider.get()
        then:
        ex = thrown(IllegalStateException)
        ex.message == "Could not create task 'task' (DefaultTask)"
        ex.cause.message == "Failing configureEach configuration rule"
        0 * _
    }

    void "can locate task that already exists by type and name without triggering creation or configuration"() {
        def task = task("task")

        given:
        _ * taskFactory.create("task", DefaultTask, []) >> task
        container.create("task")

        when:
        def provider = container.named("task")

        then:
        provider.present
        provider.get() == task
    }

    void "can add task via placeholder action"() {
        when:
        addPlaceholderTask("task")
        1 * taskFactory.create("task", DefaultTask) >> { task(it[0], it[1]) }

        then:
        container.getByName("task") != null
    }

    void "placeholder is ignored when task already exists"() {
        given:
        Task task = addTask("task")
        def placeholderAction = addPlaceholderTask("task")

        when:
        container.getByName("task") == task

        then:
        0 * placeholderAction.execute(_)
    }

    void "placeholder is ignored when task later defined"() {
        given:
        def placeholderAction = addPlaceholderTask("task")
        Task task = addTask("task")

        when:
        container.getByName("task") == task

        then:
        0 * placeholderAction.execute(_)
    }

    void "getNames contains task and placeholder action names"() {
        when:
        addTask("task1")
        def placeholderAction = addPlaceholderTask("task2")
        0 * placeholderAction.execute(_)
        then:
        container.names == ['task1', 'task2'] as SortedSet
    }

    void "maybeCreate creates new task"() {
        given:
        def task = task("task")

        taskFactory.create("task", DefaultTask) >> task

        when:
        def added = container.maybeCreate("task")

        then:
        added == task
    }

    void "maybeCreate returns existing task"() {
        when:
        def task = addTask("task")

        then:
        container.maybeCreate("task") == task
    }

    void "maybeCreate creates new task with type"() {
        given:
        def task = task("task", CustomTask)

        taskFactory.create("task", CustomTask) >> task

        when:
        def added = container.maybeCreate("task", CustomTask)

        then:
        added == task
    }

    void "maybeCreate returns existing task with type"() {
        when:
        def task = addTask("task", CustomTask)

        then:
        container.maybeCreate("task", CustomTask) == task
    }

    void "get() fails if unknown task is requested"() {
        when:
        container.withType(DefaultTask).named("unknown")

        then:
        def ex = thrown(UnknownTaskException)
        ex.message == "Task with name 'unknown' not found in Mock for type 'ProjectInternal' named '<project>'."
    }

    void "get() fails if eagerly created task type is not a subtype"() {
        given:
        taskFactory.create("task", DefaultTask) >> task("task")
        container.create("task", DefaultTask)

        when:
        container.withType(CustomTask).named("task")

        then:
        def ex = thrown(UnknownTaskException)
        ex.message == "Task with name 'task' not found in Mock for type 'ProjectInternal' named '<project>'."
    }

    void "get() fails if lazily created task type is not a subtype"() {
        container.createLater("task", DefaultTask)

        when:
        container.withType(CustomTask).named("task")

        then:
        def ex = thrown(UnknownTaskException)
        ex.message == "Task with name 'task' not found in Mock for type 'ProjectInternal' named '<project>'."
        0 * taskFactory.create("task", DefaultTask)
    }

    void "can get() for eagerly created task subtype"() {
        given:
        taskFactory.create("task", CustomTask) >> task("task")
        container.create("task", CustomTask)

        when:
        container.named("task")

        then:
        noExceptionThrown()
    }

    void "can get() for lazily created task subtype"() {
        container.createLater("task", CustomTask)

        when:
        container.named("task")

        then:
        noExceptionThrown()
        0 * taskFactory.create("task", DefaultTask)
    }

    void "can get() if task is eagerly created before"() {
        given:
        taskFactory.create("task", DefaultTask) >> task("task")
        container.create("task", DefaultTask)

        when:
        container.withType(DefaultTask).named("task")

        then:
        noExceptionThrown()
    }

    void "can get() if task is lazily created before"() {
        given:
        container.createLater("task", DefaultTask)

        when:
        container.withType(DefaultTask).named("task")

        then:
        noExceptionThrown()
        0 * taskFactory.create("task", DefaultTask)
    }

    void "can get() if eagerly created task type gets overwrite"() {
        given:
        def customTask = task("task", CustomTask)
        taskFactory.create("task", CustomTask) >> customTask
        taskFactory.create("task", DefaultTask) >> task("task", DefaultTask)
        container.create("task", CustomTask)

        when:
        container.withType(DefaultTask).named("task")

        then:
        def ex = thrown(UnknownTaskException)
        ex.message == "Task with name 'task' not found in Mock for type 'ProjectInternal' named '<project>'."

        when:
        container.create([name: "task", type: DefaultTask, overwrite: true])
        container.withType(DefaultTask).named("task")

        then:
        noExceptionThrown()
    }

    void "can get() if lazy created task gets overwrite"() {
        given:
        container.createLater("task", CustomTask)

        when:
        container.withType(DefaultTask).named("task")

        then:
        def ex = thrown(UnknownTaskException)
        ex.message == "Task with name 'task' not found in Mock for type 'ProjectInternal' named '<project>'."
        0 * taskFactory.create("task", CustomTask)

        when:
        container.create([name: "task", type: DefaultTask, overwrite: true])
        container.withType(DefaultTask).named("task")

        then:
        noExceptionThrown()
        1 * taskFactory.create("task", DefaultTask) >> task("task")
    }

    private ProjectInternal expectTaskLookupInOtherProject(final String projectPath, final String taskName, def task) {
        def otherProject = Mock(ProjectInternal)
        def otherTaskContainer = Mock(TaskContainerInternal)

        project.findProject(projectPath) >> otherProject
        otherProject.getTasks() >> otherTaskContainer

        otherTaskContainer.findByName(taskName) >> task

        otherProject
    }

    private TaskInternal task(final String name) {
        task(name, DefaultTask)
    }

    private <U extends TaskInternal> U task(final String name, Class<U> type) {
        Mock(type, name: "[task" + taskCount++ + "]") {
            getName() >> name
            getTaskDependency() >> Mock(TaskDependency)
        }
    }

    private Action addPlaceholderTask(String placeholderName) {
        def action = Mock(Action)
        container.addPlaceholderAction(placeholderName, DefaultTask, action)
        action
    }

    private Task addTask(String name) {
        def task = task(name)
        def options = singletonMap(Task.TASK_NAME, name)
        1 * taskFactory.create(name, DefaultTask) >> task
        container.create(options)
        return task
    }

    private <U extends Task> U addTask(String name, Class<U> type) {
        def task = task(name, type)
        def options = [name: name, type: type]
        1 * taskFactory.create(name, type) >> task
        container.create(options)
        return task
    }

    interface CustomTask extends TaskInternal {}
}<|MERGE_RESOLUTION|>--- conflicted
+++ resolved
@@ -766,17 +766,13 @@
         ex.cause.message == "Failing constructor"
 
         and:
-<<<<<<< HEAD
         provider.isPresent()
-=======
-        !provider.isPresent()
-
-        and:
-        !container.withType(DefaultTask).named("task").isPresent()
->>>>>>> 747b71f1
-
-        and:
-        container.get(DefaultTask, "task").isPresent()
+
+        and:
+        container.withType(DefaultTask).named("task").isPresent()
+
+        and:
+        container.named("task").isPresent()
 
         when:
         container.findByName("task")

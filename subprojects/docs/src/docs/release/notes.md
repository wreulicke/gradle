--- conflicted
+++ resolved
@@ -31,41 +31,7 @@
 
 <!-- Do not add breaking changes or deprecations here! Add them to the upgrade guide instead. --> 
 
-<<<<<<< HEAD
-<a name="artifact-transforms"/>
-
-## Transforming dependency artifacts on resolution
-
-A dependency’s artifacts can take many forms, and sometimes you might need one that is not readily available.
-As an example, imagine you have a dependency on a Java module.
-Its producer publishes a normal JAR file and an obfuscated JAR file to a binary repository.
-As a consumer, you want to use the normal JAR for development.
-But for production, you want to use an obfuscated version of the JAR rather than the version that’s published.
-
-Let’s say you want to get hold of the obfuscated JAR, but it’s not available in any repository.
-Why not just retrieve the un-obfuscated JAR and obfuscate it yourself?
-
-Gradle now allows you to register an _artifact transform_ to do just that, by hooking into the dependency management resolution engine.
-You can specify that whenever an obfuscated JAR is requested but can’t be found, Gradle should run an artifact transform that performs the obfuscation and makes the resulting artifact available transparently to the build.
- 
-For more information have a look at the [user manual](userguide/dependency_management_attribute_based_matching.html#sec:abm_artifact_transforms).
-
-<a name="build-init"/>
-
-## Build init plugin improvements
-
-### Support for JUnit Jupiter
-
-The `init` task now provides an option to use Junit Jupiter, instead of Junit 4, to test Java applications and libraries. You can select this test framework when you run the `init` task interactively, or use the `--test-framework` command-line option. See the [User manual](userguide/build_init_plugin.html) for more details.
-
-Contributed by [Erhard Pointl](https://github.com/epeee)
-
-### Generate Gradle plugin builds
-
-The `init` task can now generate simple Gradle plugin projects. You can use these as a starting point for developing and testing a Gradle plugin. The `init` task provides an option to use either Java, Groovy or Kotlin for the plugin source. You can select a Gradle plugin when you run the `init` task interactively, or use the `--type` command-line option.
-=======
 ## Improvements for plugin authors
->>>>>>> de6b6483
 
 ### Task dependencies are honored for `@Input` properties of type `Property`
 
